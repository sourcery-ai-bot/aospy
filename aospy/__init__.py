--- conflicted
+++ resolved
@@ -8,15 +8,10 @@
 from .units import Units
 from . import numerics
 from .numerics import FiniteDiff
-<<<<<<< HEAD
 from . import operator
 from .operator import Operator
-from . import spharm_interface
-from .spharm_interface import SpharmInterface
-=======
 #from . import spharm_interface # On hold in python3
 #from .spharm_interface import SpharmInterface
->>>>>>> 41dc835f
 from . import var
 from .var import Var
 from . import region
