"""calc.py: classes for performing specified calculations on aospy data"""
import cPickle
import glob
import os
import shutil
import subprocess
import tarfile
import time
import warnings

import netCDF4
import numpy as np

from . import Constant, Var, Region
from .io import (_data_in_label, _data_out_label, _ens_label, _get_time,
                 _month_indices, _yr_label, dmget, nc_name_gfdl,
                 get_nc_direc_repo)
from .utils import (get_parent_attr, level_thickness, pfull_from_sigma,
                    dp_from_sigma, int_dp_g)

ps = Var(
    name='ps',
    units='Pa',
    domain='atmos',
    description='Surface pressure.',
    def_time=True,
    def_vert=False,
    def_lat=True,
    def_lon=True,
    in_nc_grid=False
)


class CalcInterface(object):
    """Class for executing, saving, and loading a single computation."""
    def _set_nc_attrs(self):
        for attr in ('nc_start_yr',
                     'nc_end_yr',
                     'nc_dur',
                     'direc_nc',
                     'nc_start_month',
                     'nc_end_month',
                     'ens_mem_prefix',
                     'ens_mem_ext',
                     'nc_files',
                     'nc_dir_struc',
                     'default_yr_range'):
            attr_val = tuple([get_parent_attr(rn, attr, strict=False) for rn
                              in self.run])
            setattr(self, attr, attr_val)

    def _get_yr_range(self):
        """Set the object's span of years."""
        if self.yr_range == 'default':
            start_yr, end_yr = get_parent_attr(self.run[0], 'default_yr_range')
        elif self.yr_range == 'all':
            start_yr = get_parent_attr(self.run[0], 'nc_start_yr')
            end_yr = get_parent_attr(self.run[0], 'nc_end_yr')
        else:
            start_yr, end_yr = self.yr_range
        return start_yr, end_yr

    def _get_num_yr(self):
        """Compute effective number of years in the input data."""
        if self.dtype_in_time in ('ts', 'inst'):
            num_yr = self.end_yr - self.start_yr + 1
        else:
            num_yr = 1
        return num_yr

    def _make_time_chunks(self):
        """Create tuple of (start, end) pairs based on given year chunks."""
        if self.yr_chunk_len:
            dur = self.yr_chunk_len - 1
            st_yrs = range(self.start_yr, self.end_yr + 1, self.yr_chunk_len)
            end_yrs = range(self.start_yr + dur, self.end_yr + dur + 1,
                            self.yr_chunk_len)
            if len(end_yrs) == len(st_yrs) - 1:
                end_yrs.append(self.end_yr)
        else:
            st_yrs, end_yrs = [self.start_yr], [self.end_yr]
        return zip(st_yrs, end_yrs)

    def __init__(self, proj=None, model=None, run=None, ens_mem=None, var=None,
                 yr_range=None, region=None, intvl_in=None, intvl_out=None,
                 dtype_in_time=None, dtype_in_vert=None, dtype_out_time=None,
                 dtype_out_vert=None, level=None, skip_time_inds=False,
                 yr_chunk_len=False, verbose=True):
        """Create the CalcInterface object with the given parameters."""
        if run not in model.runs.values():
            raise AttributeError("Model '%s' has no run '%s'.  Calc object "
                                 "will not be generated." % (model, run))
        # Everything gets turned into tuples.
        proj = tuple([proj])
        model = tuple([model])
        if not isinstance(run, (list, tuple)):
            run = tuple([run])
        # Make tuples the same length.
        if len(proj) == 1 and (len(model) > 1 or len(run) > 1):
            proj = tuple(list(proj)*len(run))
        if len(model) == 1 and len(run) > 1:
            model = tuple(list(model)*len(run))

        self.proj = proj
        self.model = model
        self.run = run

        self._set_nc_attrs()

        self.proj_str = '_'.join(set([p.name for p in self.proj]))
        self.model_str = '_'.join(set([m.name for m in self.model]))
        run_names = [r.name for r in self.run]
        self.run_str = '_'.join(set(run_names))
        self.run_str_full = '_'.join(run_names)

        self.var = var
        self.name = self.var.name
        self.domain = self.var.domain
        self.def_time = self.var.def_time
        self.def_vert = self.var.def_vert
        self.verbose = verbose

        try:
            self.function = self.var.func
        except AttributeError:
            self.function = lambda x: x
        if getattr(self.var, 'variables', False):
            self.variables = self.var.variables
        else:
            self.variables = (self.var,)

        self.ens_mem = ens_mem
        self.level = level
        self.intvl_in = intvl_in
        self.intvl_out = intvl_out
        self.dtype_in_time = dtype_in_time
        self.dtype_in_vert = dtype_in_vert
        self.ps = ps
        if isinstance(dtype_out_time, (list, tuple)):
            self.dtype_out_time = tuple(dtype_out_time)
        else:
            self.dtype_out_time = tuple([dtype_out_time])
        self.dtype_out_vert = dtype_out_vert
        self.region = region

        self.yr_range = yr_range
        self.start_yr, self.end_yr = self._get_yr_range()
        self.num_yr = self._get_num_yr()
        self.months = _month_indices(intvl_out, iterable=True)
        self.skip_time_inds = skip_time_inds
        self.yr_chunk_len = yr_chunk_len
        self.chunk_ranges = self._make_time_chunks()


class Calc(object):
    """Class for executing, saving, and loading a single computation."""
    def __init__(self, calc_interface):
        self.__dict__ = vars(calc_interface)
        self._print_verbose("\nInitializing Calc instance: %s", self.__str__())

        [mod.set_grid_data() for mod in self.model]

        if isinstance(calc_interface.ens_mem, int):
            self.direc_nc = self.direc_nc[calc_interface.ens_mem]

        # if not calc_interface.skip_time_inds:
            # self._set_time_dt()
        self.dt_set = False

        self.dir_scratch = self._dir_scratch()
        self.dir_archive = self._dir_archive()
        self.file_name = {d: self._file_name(d) for d in self.dtype_out_time}
        self.path_scratch = {
            d: '/'.join([self.dir_scratch,
                         self.file_name[d]]).replace('//', '/')
            for d in self.dtype_out_time
        }
        self.path_archive = (
            '/'.join([self.dir_archive, 'data.tar']).replace('//', '/')
        )

        self.data_out = {}

    def __str__(self):
        """String representation of the object."""
        return "Calc object: " + ', '.join(
            (self.name, self.proj_str, self.model_str, self.run_str_full)
        )

    __repr__ = __str__

    # 2015-08-28: These __call__ and __add__ methods were never fully
    # implemented, let alone tested.  Nor is their resulting functionality used
    # at all currently.
    # def __call__(self, dtype_out):
    #     try:
    #         data = self.data_out[dtype_out]
    #     except AttributeError:
    #         raise AttributeError("'data_out' attribute has not been set for "
    #                              "aospy.Calc object '%s'." % self)
    #     except KeyError:
    #         raise KeyError("No data exists for dtype '%s' for aospy.Calc "
    #                        "object '%s'." % (dtype_out, self))
    #     else:
    #         return data

    # def __add__(self, other):
    #     """Add aospy.Calc.data_out, numpy.array, int, or float to the array."""
    #     try:
    #         data_self = getattr(self, 'data_out')
    #     except AttributeError:
    #         raise AttributeError("Object '%s' lacks a 'data_out' attr" % self)
    #     # aospy.Calc, numpy array, and int/flot objects each use a different
    #     # named attribute to store their values
    #     for attr in ('data_out', '__array__', 'real'):
    #         try:
    #             data_other = getattr(other, 'data_out')
    #         except AttributeError:
    #             pass
    #         else:
    #             break
    #     return np.add(data_self, data_other)

    def _print_verbose(self, *args):
        """Print diagnostic message."""
        if not self.verbose:
            pass
        else:
            try:
                print args[0] % args[1], '(%s)' % time.ctime()
            except IndexError:
                print args[0], '(%s)' % time.ctime()

    def _set_time_dt(self):
        """Get time and dt arrays at needed time indices."""
        # Use the first var in the list that is an aospy.Var object.
        nc_var = self.variables[0]
        for var in self.variables:
            if isinstance(var, Var) and not var.in_nc_grid:
                nc_var = var
                break

<<<<<<< HEAD
        with self._get_nc(var, self.start_yr, self.end_yr) as nc:
            time_obj = netCDF4.MFTime(nc.variables['time'])
=======
        with self._get_nc(nc_var, self.start_yr, self.end_yr) as nc:
            try:
                time_obj = netCDF4.MFTime(nc.variables['time'])
            except ValueError:
                warnings.warn('Unsupported calendar attribute provided: %s.'
                              ' Defaulting to 360_day calendar type.'
                              % nc.variables['time'].calendar, RuntimeWarning)
                nc.variables['time'].calendar = '360_day'
                time_obj = netCDF4.MFTime(nc.variables['time'])
>>>>>>> ab29960b
            inds, time = _get_time(
                time_obj[:], time_obj.units, time_obj.calendar,
                self.start_yr, self.end_yr, self.months, indices=True
            )
            self.time = time
            self.time_units = time_obj.units
            self.calendar = time_obj.calendar
            self.time_inds = inds
            self.dt = self._get_dt(nc, inds)

            for name in ('level', 'lev', 'plev'):
                try:
                    self.pressure = nc.variables[name][:]
                except KeyError:
                    pass
                else:
                    break
            else:
                self.pressure = False

            for name in ('lat', 'latitude', 'LATITUDE', 'y', 'yto'):
                try:
                    self.lat = nc.variables[name][:]
                except KeyError:
                    pass
                else:
                    break
            else:
                self.lat = False

            for name in ('lon', 'longitude', 'LONGITUDE', 'x', 'xto'):
                try:
                    self.lon = nc.variables[name][:]
                except KeyError:
                    pass
                else:
                    break
            else:
                self.lon = False

    def _get_dt(self, nc, indices):
        """Get durations of the desired timesteps."""
        if self.dtype_in_time == 'inst':
            return np.ones(np.shape(indices))
        for dt_name in ('average_DT',):
            try:
                dt = nc.variables[dt_name]
            except KeyError:
                pass
            else:
                return dt[indices]
        for name in ('time_bounds', 'time_bnds'):
            try:
                time_bounds = nc.variables[name]
            except KeyError:
                pass
            else:
                assert time_bounds.ndim == 2
                assert time_bounds.dimensions[1] == 'bnds'
                dt = time_bounds[:,1] - time_bounds[:,0]
                return dt[indices]
        raise ValueError("dt array could not be created.")

    def _reshape_time_indices(self, array, start_yr, end_yr):
        """Reshape time array to have year- and within-year axes.

        2015-04-23: This might not work for sub-monthly data spanning leap
        years or other calendar idiosyncracies.  For example, suppose using
        3 hourly data for DJF spanning a leap year and non leap-year.  The
        leap year February will have 4 more timesteps than the non-leap year.
        """

        reshaped = np.reshape(array, (end_yr - start_yr + 1, -1))
        return reshaped[:,:,np.newaxis,np.newaxis,np.newaxis]

    def _dir_scratch(self):
        """Create string of the data directory on the scratch filesystem."""
        ens_label = _ens_label(self.ens_mem)
        dir_scratch = '/'.join(
            ['/work', os.getenv('USER'), self.proj_str, self.model_str,
             self.run_str, ens_label, self.var.name]
        ).replace('//', '/')
        return dir_scratch

    def _dir_archive(self):
        """Create string of the data directory on the archive filesystem."""
        ens_label = _ens_label(self.ens_mem)
        dir_archive = '/'.join(
            ['/archive', os.getenv('USER'), self.proj_str, 'data',
             self.model_str, self.run_str, ens_label]
        ).replace('//', '/')
        return dir_archive

    def _file_name(self, dtype_out_time):
        """Create the name of the aospy file."""
        out_lbl = _data_out_label(self.intvl_out, dtype_out_time,
                                  dtype_vert=self.dtype_out_vert)
        in_lbl = _data_in_label(self.intvl_in, self.dtype_in_time,
                                self.dtype_in_vert)
        ens_lbl = _ens_label(self.ens_mem)
        yr_lbl = _yr_label((self.start_yr, self.end_yr))
        file_name = '.'.join(
            [self.name, out_lbl, in_lbl, self.model_str, self.run_str_full,
             ens_lbl, yr_lbl, 'p']
        ).replace('..', '.')
        return file_name

    def _get_nc_one_dir(self, name, direc_nc, n=0):
        """Get the names of netCDF files when all in same directory."""
        if isinstance(self.nc_files[n][name], str):
            nc_files = [self.nc_files[n][name]]
        else:
            nc_files = self.nc_files[n][name]
        # nc_files may hold absolute or relative paths
        paths = []
        for nc in nc_files:
            full = '/'.join([direc_nc, nc]).replace('//', '/')
            if os.path.isfile(nc):
                paths.append(nc)
            elif os.path.isfile(full):
                paths.append(full)
            else:
                print "Warning: specified netCDF file `%s` not found" % nc
        # Remove duplicate entries.
        files = list(set(paths))
        files.sort()
        return files

    def _get_nc_gfdl_repo(self, name, n=0):
        """Get the names of netCDF files from a GFDL repo on /archive."""
        return self.model[n].find_nc_direc_repo(
            run_name=self.run[n].name, var_name=name
        )

    def _get_nc_gfdl_dir_struct(self, name, direc_nc, start_yr, end_yr, n=0):
        """
        Get the names of netCDF files stored in GFDL standard directory
        structure and names.
        """
        domain = self.domain
        dtype_lbl = self.dtype_in_time
        if self.dtype_in_vert == 'sigma' and name != 'ps':
            domain += '_level'
        if self.dtype_in_time == 'inst':
            domain += '_inst'
            dtype_lbl = 'ts'
        # 2015-05-12 using 'ts' or 'inst' data only for now
        # separator = '_' if self.dtype_in_time == 'av' else '/'
        separator = '/'
        if 'av_from_' in self.dtype_in_time:
            dtype = self.dtype_in_time.replace('av_from_', '')
            dtype_lbl = dtype
        else:
            dtype = self.dtype_in_time
        direc = (direc_nc + '/' + domain + '/' + dtype_lbl + '/' +
                 self.intvl_in + separator + str(self.nc_dur[n]) + 'yr/')
        # files_in_dir = os.listdir(direc)
        # files_var = [nc for nc in files_in_dir if name in nc]
        # yrs_regexp = '.' + start_yr + '[0-9]*-' + end_yr
        # yrs_re = [re.search(yrs_regexp, nc] for nc in files_var]
        # Assume time range is printed to
        # yr_ranges = [nc.split('.')[1] for nc in files_var]
        # files_time = [nc for nc in
        files = [direc + nc_name_gfdl(name, domain, dtype,
                                      self.intvl_in, yr, self.intvl_out,
                                      self.nc_start_yr[n], self.nc_dur[n])
                 for yr in range(start_yr, end_yr + 1)]
        # Remove duplicate entries.
        files = list(set(files))
        files.sort()
        return files

    def _get_nc(self, var, start_yr=False, end_yr=False, n=0):
        """
        Create an MFDataset for the variable spanning all desired timesteps.

        Files chosen depend on the specified variables and time intvl and the
        attributes of the netCDF files.
        """
        if isinstance(self.direc_nc, str):
            direc_nc = self.direc_nc
        elif isinstance(self.direc_nc, (list, tuple)):
            direc_nc = self.direc_nc[n]
        else:
            raise IOError("direc_nc must be string, list, or tuple: %s"
                          % self.direc_nc)
        # Cycle through possible names until the data is found.
        names = [var.name]
        if hasattr(var, 'alt_names'):
            names += list(var.alt_names)
        for name in names:
            if self.nc_dir_struc[n] == 'one_dir':
                try:
                    files = self._get_nc_one_dir(name, direc_nc, n=n)
                except KeyError:
                    pass
                else:
                    break
            elif self.nc_dir_struc[0].lower() == 'gfdl':
                try:
                    files = self._get_nc_gfdl_dir_struct(name, direc_nc,
                                                         start_yr, end_yr, n=n)
                except:
                    raise
                else:
                    break
            elif self.nc_dir_struc[0].lower() == 'gfdl_repo':
                try:
                    files = self._get_nc_gfdl_repo(name, n=n)
                except IOError:
                    pass
                else:
                    break
            else:
                raise ValueError("Specified directory type not supported: %s"
                                 % self.nc_dir_struc[n])
        else:
            raise IOError("netCDF files for variable `%s`, year range %s-%s, "
                          "in directory %s, not found" % (var, start_yr,
                                                          end_yr, direc_nc))
        # Retrieve files from archive using desired system calls.
        dmget(files)
        # hsmget_retcode = hsmget_nc(files)
        return netCDF4.MFDataset(files)

    def _get_pressure_vals(self, var, start_yr, end_yr, n=0):
        """Get pressure array, whether sigma or standard levels."""
        self._print_verbose("Getting pressure data: %s", var)
        if self.dtype_in_vert == 'pressure':
            if np.any(self.pressure):
                pressure = self.pressure
            else:
                pressure = self.model[n].level
            if var == 'p':
                data = pressure
            elif var == 'dp':
                data = level_thickness(pressure)
            data = data[np.newaxis,:,np.newaxis,np.newaxis]
        if self.dtype_in_vert == 'sigma':
            bk = self.model[n].bk
            pk = self.model[n].pk
            ps = self._get_var_data(self.ps, start_yr, end_yr, eddy=False)
            if var == 'p':
                data = pfull_from_sigma(bk, pk, ps)
            elif var == 'dp':
                data = dp_from_sigma(bk, pk, ps)
        return data

    def _get_data_subset(self, data, region=False, eddy=False, time=False,
                         vert=False, lat=False, lon=False, n=0):
        """Subset the data array to the specified time/level/lat/lon, etc."""
        if region:
            # if type(region) is str:
                # data = data[region]
            # elif type(region) is Region:
            data = data[region.name]
        if np.any(time):
            data = data[time]
            if 'av_from_' in self.dtype_in_time:
                data = np.mean(data, axis=0)[np.newaxis,:]
        if np.any(eddy):
            data -= np.ma.average(data, axis=0, weights=eddy)
        if np.any(vert):
            if self.dtype_in_vert != 'sigma':
                if np.max(self.model[n].level) > 1e4:
                    # Convert from Pa to hPa.
                    lev_hpa = self.model[n].level*1e-2
                else:
                    lev_hpa = self.model[n].level
                level_index = np.where(lev_hpa == self.level)
                if 'ts' in self.dtype_out_time:
                    data = np.squeeze(data[:,level_index])
                else:
                    data = np.squeeze(data[level_index])
        if np.any(lat):
            pass
        if np.any(lon):
            pass
        return data

    def _get_var_data(self, var, start_yr, end_yr, n=0, region=False,
                      eddy=False, vert=False, lat=False, lon=False):
        """Get the needed data from one aospy.Var."""
        self._print_verbose("\tGetting data from netCDF files: %s", var)
        with self._get_nc(var, start_yr, end_yr, n=n) as nc:
            # Variable names can differ.
            try:
                data = nc.variables[var.name][:]
            except KeyError:
                for alt_name in var.alt_names:
                    try:
                        data = nc.variables[alt_name][:]
                    except KeyError:
                        pass
                    else:
                        break
            try:        
                time = netCDF4.MFTime(nc.variables['time'])
            except ValueError:
                warnings.warn('Unsupported calendar attribute provided: %s.'
                              ' Defaulting to 360_day calendar type.'
                              % nc.variables['time'].calendar, RuntimeWarning) 
                nc.variables['time'].calendar = '360_day'
                time = netCDF4.MFTime(nc.variables['time'])

            t_array, t_units, t_cal = time[:], time.units, time.calendar
            t_inds = _get_time(t_array, t_units, t_cal, start_yr, end_yr,
                               self.months, indices='only')
            if eddy:
                eddy = self._get_dt(nc, t_inds)
        data = self._get_data_subset(
            data, region=region, eddy=eddy, time=t_inds,
            vert=self.level, lat=lat, lon=lon
        )
        # Interpolate data at sigma half levels to full levels.
        if self.dtype_in_vert == 'sigma' and var.def_vert == 'phalf':
            data = 0.5*(data[:,:-1] + data[:,1:])
        # if self.dtype_in_time == 'av':
            # data = self.mask_unphysical()
        # To simplify broadcasting, add dim to non-vertical data.
        if not var.def_vert:
            data = data[:,np.newaxis]
        return data

    def _get_all_vars_data(self, start_yr, end_yr, eddy=False):
        """Get the needed data from all of the vars in the calculation."""
        all_vals = []
        for n, var in enumerate(self.variables):
            # If only 1 run, use it to load all data.
            # Otherwise assume that # runs == # vars to load.
            if len(self.run) == 1:
                n = 0
            # Pressure handled specially due to complications from sigma vs. p.
            if var in ('p', 'dp'):
                data = self._get_pressure_vals(var, start_yr, end_yr)
            # Pass numerical constants as is.
            elif isinstance(var, (float, int, Constant)):
                data = var
            # aospy.Var objects remain.
            elif var.name == 'lat':
                if np.any(self.lat):
                    data = self.lat
                else:
                    data = getattr(self.model[0], var.name)
            elif var.name == 'lon':
                if np.any(self.lon):
                    data = self.lon
                else:
                    data = getattr(self.model[0], var.name)
            # Get other grid, time, etc. arrays directly from model object
            elif var.name in ('level', 'pk', 'bk', 'sfc_area', 'time'):
                data = getattr(self.model[0], var.name)
            else:
                data = self._get_var_data(var, start_yr, end_yr,
                                          n=n, eddy=eddy)
            all_vals.append(data)
        return all_vals

    def _local_ts(self, dp, dt, num_yr, *data_in):
        """Compute the function on the given gridded input data."""
        result = self.function(*data_in)
        # Apply spatial reductions methods.
        if self.def_vert and self.dtype_out_vert == 'vert_int':
            result = int_dp_g(result, dp)[:,np.newaxis,:,:]
        # If already averaged, pass data on.  Otherwise do time averaging.
        if 'av' in self.dtype_in_time or not self.def_time:
            return result
        try:
            result = result.reshape((num_yr, -1, result.shape[-3],
                                     result.shape[-2], result.shape[-1]))
        except ValueError:
            result = result.reshape((num_yr, -1, result.shape[-2],
                                     result.shape[-1]))
        # Average within each year, yielding a yearly time-series.
        try:
            return np.ma.multiply(result, dt).sum(axis=1) / dt.sum(axis=1)
        except ValueError:
            dt = dt[:,:,:,:,0]
            return np.ma.multiply(result, dt).sum(axis=1) / dt.sum(axis=1)

    def _time_reduce(self, loc_ts):
        """Compute all desired calculations on a local time-series."""
        files = {}
        if 'ts' in self.dtype_out_time:
            files.update({'ts': loc_ts})
        if 'None' in self.dtype_out_time:
            # Some calcs (e.g. correlations) already do time reduction.
            files.update({'av': loc_ts})
        if 'av' in self.dtype_out_time:
            files.update({'av': loc_ts.mean(axis=0)})
        if 'eddy.av' in self.dtype_out_time:
            files.update({'eddy.av': loc_ts.mean(axis=0)})
        if 'std' in self.dtype_out_time:
            files.update({'std': loc_ts.std(axis=0)})
        if 'eddy.std' in self.dtype_out_time:
            files.update({'eddy.std': loc_ts.std(axis=0)})
        # Zonal asymmetry.
        if any('zasym' in out_type for out_type in self.dtype_out_time):
            # '.T'=transpose; makes numpy broadcasting syntax work.
            znl_ts = loc_ts.mean(axis=-1)
            zasym_ts = (loc_ts.T - znl_ts.T).T
            if 'zasym.ts' in self.dtype_out_time:
                files.update({'zasym.ts': zasym_ts})
            if 'zasym.av' in self.dtype_out_time:
                files.update({'zasym.av': zasym_ts.mean(axis=0)})
            if 'zasym.std' in self.dtype_out_time:
                files.update({'zasym.std': zasym_ts.std(axis=0)})
        # Zonal mean.
        if any('znl' in out_type for out_type in self.dtype_out_time):
            if 'znl.ts' in self.dtype_out_time:
                files.update({'znl.ts': znl_ts})
            if 'znl.av' in self.dtype_out_time:
                files.update({'znl.av': znl_ts.mean(axis=0)})
            if 'znl.std' in self.dtype_out_time:
                files.update({'znl.std': znl_ts.std(axis=0)})
        return files

    def region_calcs(self, loc_ts, eddy=False, n=0):
        """Region-averaged computations.  Execute and save to external file."""
        calcs_reg = ('ts', 'av', 'std')
        # Perform each calculation for each region.
        for calc in calcs_reg:
            calc_name = ('reg.' + calc)
            if eddy:
                calc_name = '.'.join(['eddy', calc_name])
            if calc_name in self.dtype_out_time:
                reg_dat = {}
                for reg in self.region.itervalues():
                    # Just pass along the data if averaged already.
                    if 'av' in self.dtype_in_time:
                        data_out = reg.ts(loc_ts, self.model[n])
                    # Otherwise perform the calculation.
                    else:
                        method = getattr(reg, calc)
                        data_out = method(loc_ts, self.model[n])
                    reg_dat.update({reg.name: data_out})
                self.save(reg_dat, calc_name)

    def _compute_chunk(self, start_yr, end_yr, eddy=False):
        """Perform the calculation on the given chunk of times."""
        self._print_verbose("\nComputing desired timeseries from netCDF data "
                            "for years %d-%d.", (start_yr, end_yr))

        if not self.dt_set:
            self._set_time_dt()
            self.dt_set = True

        inds = _get_time(
            self.time, self.time_units, self.calendar,
            start_yr, end_yr, self.months, indices='only'
        )
        dt = self.dt[inds]
        dt = self._reshape_time_indices(dt, start_yr, end_yr)
        data_in = self._get_all_vars_data(start_yr, end_yr, eddy=eddy)
        if self.dtype_out_vert == 'vert_int':
            dp = self._get_pressure_vals('dp', start_yr, end_yr)
        else:
            dp = False
        return self._local_ts(dp, dt, end_yr - start_yr + 1, *data_in)

    def compute(self, eddy=False):
        """Perform all desired calculations on the data and save externally."""
        # Compute the local time series for each chunk and then combine chunks.
        if all(['eddy' in do for do in self.dtype_out_time]) and eddy is False:
            self._print_verbose("Computing and saving eddy outputs.")
            eddy = True
        full_ts = [self._compute_chunk(start_yr, end_yr, eddy=eddy)
                   for start_yr, end_yr in self.chunk_ranges]
        if len(full_ts) == 1:
            full_ts = full_ts[0]
        else:
            self._print_verbose("Combining output data from all time chunks.")
            full_ts = np.ma.concatenate(full_ts, axis=0)
        # Apply time reduction methods on gridded data and save.
        self._print_verbose("Applying desired time-reduction methods.")
        if self.def_time:
            reduced = self._time_reduce(full_ts)
        else:
            reduced = {'': full_ts}
        self._print_verbose("Writing desired gridded outputs to disk.")
        for dtype_out_time, data in reduced.iteritems():
            self.save(np.squeeze(data), dtype_out_time,
                      dtype_out_vert=self.dtype_out_vert)
        # Apply time reduction methods to regional averages and save.
        if any(['reg' in do for do in self.dtype_out_time]) and self.region:
            self._print_verbose("Computing and saving regional outputs.")
            self.region_calcs(full_ts, eddy=eddy)
        # Perfom eddy computations.
        if any(['eddy' in do for do in self.dtype_out_time]) and eddy is False:
            self._print_verbose("Computing and saving eddy outputs.")
            self.compute(eddy=True)

    def _save_to_scratch(self, data, dtype_out_time, dtype_out_vert=False):
        """Save the data to the scratch filesystem."""
        path = self.path_scratch[dtype_out_time]
        if not os.path.isdir(self.dir_scratch):
            os.makedirs(self.dir_scratch)
        with open(path, 'a+') as file_scratch:
            # Update, rather than overwrite, existing regional data.
            if 'reg' in dtype_out_time:
                # Open the existing dictionary if it exists.
                try:
                    reg_data = cPickle.load(file_scratch)
                except EOFError:
                    reg_data = {}
                # Add the new data to the dictionary.
                reg_data.update(data)
                data_out = reg_data
            else:
                data_out = data
        with open(path, 'w') as file_scratch:
            cPickle.dump(data_out, file_scratch, protocol=-1)

    def _save_to_archive(self, dtype_out_time, dtype_out_vert=False):
        """Add the data to the tar file in /archive."""
        if not os.path.isdir(self.dir_archive):
            os.makedirs(self.dir_archive)
        # tarfile 'append' mode won't overwrite the old file, which we want.
        # So open in 'read' mode, extract the file, and then delete it.
        # But 'read' mode throws OSError if file doesn't exist: make it first.
        dmget([self.path_archive])
        # SAH 201-08-27: Within the last few weeks, both of the 'with' blocks
        # below are causing frequent hangups when trying to save to archive
        # for the first time during a shell session.  But then if I Ctrl-C to
        # kill the job and then restart, the hangup goes away.  Don't know
        # why it started happening all of a sudden.
        with tarfile.open(self.path_archive, 'a') as tar:
            pass
        with tarfile.open(self.path_archive, 'r') as tar:
            try:
                old_data_path = '/'.join(
                    [self.dir_archive, self.file_name[dtype_out_time]]
                ).replace('//', '/')

                tar.extract(self.file_name[dtype_out_time],
                            path=old_data_path)
            except KeyError:
                pass
            else:
                # The os module treats files on archive as non-empty
                # directories, so can't use os.remove or os.rmdir.
                shutil.rmtree(old_data_path)
                subprocess.call([
                    "tar", "--delete", "--file=%s" % self.path_archive,
                    self.file_name[dtype_out_time]
                ])
        with tarfile.open(self.path_archive, 'a') as tar:
            tar.add(self.path_scratch[dtype_out_time],
                    arcname=self.file_name[dtype_out_time])

    def _update_data_out(self, data, dtype):
        """Append the data of the given dtype_out to the data_out attr."""
        try:
            self.data_out.update({dtype: data})
        except AttributeError:
            self.data_out = {dtype: data}

    def save(self, data, dtype_out_time, dtype_out_vert=False,
             scratch=True, archive=False):
        """Save aospy data to data_out attr and to an external file."""
        self._update_data_out(data, dtype_out_time)
        if scratch:
            self._save_to_scratch(data, dtype_out_time,
                                  dtype_out_vert=dtype_out_vert)
        if archive:
            self._save_to_archive(dtype_out_time,
                                  dtype_out_vert=dtype_out_vert)
        print '\t%s' % self.path_scratch[dtype_out_time]

    def _load_from_scratch(self, dtype_out_time, dtype_out_vert=False):
        """Load aospy data saved on scratch file system."""
        with open(self.path_scratch[dtype_out_time], 'r') as data:
            data_vals = cPickle.load(data)
        return data_vals

    def _load_from_archive(self, dtype_out_time, dtype_out_vert=False):
        """Load data save in tarball on archive file system."""
        path = '/'.join([self.dir_archive, 'data.tar']).replace('//', '/')
        dmget([path])
        with tarfile.open(path, 'r') as data_tar:
            data_vals = cPickle.load(
                data_tar.extractfile(self.file_name[dtype_out_time])
            )
        return data_vals

    def load(self, dtype_out_time, dtype_out_vert=False, region=False,
             time=False, vert=False, lat=False, lon=False, plot_units=False,
             mask_unphysical=False):
        """Load the data from the object if possible or from disk."""
        # Grab from the object if its there.
        try:
            data = self.data_out[dtype_out_time]
        except (AttributeError, KeyError):
            # Otherwise get from disk.  Try scratch first, then archive.
            try:
                data = self._load_from_scratch(dtype_out_time, dtype_out_vert)
            except OSError:
                data = self._load_from_archive(dtype_out_time, dtype_out_vert)
        # Copy the array to self.data_out for ease of future access.
        self._update_data_out(data, dtype_out_time)
        # Subset the array and convert units as desired.
        if any((region, time, vert, lat, lon)):
            data = self._get_data_subset(data, region=region, time=time,
                                         vert=vert, lat=lat, lon=lon)
        # Apply desired plotting/cleanup methods.
        if mask_unphysical:
            data = self.var.mask_unphysical(data)
        if plot_units:
            data = self.var.to_plot_units(data, vert_int=dtype_out_vert)
        return data<|MERGE_RESOLUTION|>--- conflicted
+++ resolved
@@ -239,11 +239,6 @@
             if isinstance(var, Var) and not var.in_nc_grid:
                 nc_var = var
                 break
-
-<<<<<<< HEAD
-        with self._get_nc(var, self.start_yr, self.end_yr) as nc:
-            time_obj = netCDF4.MFTime(nc.variables['time'])
-=======
         with self._get_nc(nc_var, self.start_yr, self.end_yr) as nc:
             try:
                 time_obj = netCDF4.MFTime(nc.variables['time'])
@@ -253,7 +248,6 @@
                               % nc.variables['time'].calendar, RuntimeWarning)
                 nc.variables['time'].calendar = '360_day'
                 time_obj = netCDF4.MFTime(nc.variables['time'])
->>>>>>> ab29960b
             inds, time = _get_time(
                 time_obj[:], time_obj.units, time_obj.calendar,
                 self.start_yr, self.end_yr, self.months, indices=True
@@ -550,12 +544,12 @@
                         pass
                     else:
                         break
-            try:        
+            try:
                 time = netCDF4.MFTime(nc.variables['time'])
             except ValueError:
                 warnings.warn('Unsupported calendar attribute provided: %s.'
                               ' Defaulting to 360_day calendar type.'
-                              % nc.variables['time'].calendar, RuntimeWarning) 
+                              % nc.variables['time'].calendar, RuntimeWarning)
                 nc.variables['time'].calendar = '360_day'
                 time = netCDF4.MFTime(nc.variables['time'])
 
