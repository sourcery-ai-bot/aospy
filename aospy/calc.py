"""Functionality for performing user-specified calculations on aospy data."""
from collections import OrderedDict
import logging
import os
import shutil
import subprocess
import tarfile
from time import ctime

import numpy as np
import xarray as xr

from ._constants import GRAV_EARTH
from . import internal_names
from . import utils
from .reductions import _TIME_DEFINED_REDUCTIONS
from .var import Var


logging.basicConfig(level=logging.INFO)


dp = Var(
    name='dp',
    units='Pa',
    domain='atmos',
    description='Pressure thickness of model levels.',
    def_time=True,
    def_vert=True,
    def_lat=True,
    def_lon=True,
)
ps = Var(
    name='ps',
    units='Pa',
    domain='atmos',
    description='Surface pressure.',
    def_time=True,
    def_vert=False,
    def_lat=True,
    def_lon=True,
)


class Calc(object):
    """Class for executing, saving, and loading a single computation."""

    ARR_XARRAY_NAME = 'aospy_result'

    _grid_coords = [internal_names.LAT_STR, internal_names.LAT_BOUNDS_STR,
                    internal_names.LON_STR, internal_names.LON_BOUNDS_STR,
                    internal_names.ZSURF_STR, internal_names.SFC_AREA_STR,
                    internal_names.LAND_MASK_STR, internal_names.PK_STR,
                    internal_names.BK_STR, internal_names.PHALF_STR,
                    internal_names.PFULL_STR, internal_names.PLEVEL_STR]
    _grid_attrs = OrderedDict([(key, internal_names.GRID_ATTRS[key])
                               for key in _grid_coords])

    def __str__(self):
        """String representation of the object."""
        return "<aospy.Calc instance: " + ', '.join(
            (self.name, self.proj.name, self.model.name, self.run.name)
        ) + ">"

    __repr__ = __str__

    def _dir_out(self):
        """Create string of the data directory to save individual .nc files."""
        return os.path.join(self.proj.direc_out, self.proj.name,
                            self.model.name, self.run.name, self.name)

    def _dir_tar_out(self):
        """Create string of the data directory to store a tar file."""
        return os.path.join(self.proj.tar_direc_out, self.proj.name,
                            self.model.name, self.run.name)

    def _file_name(self, dtype_out_time, extension='nc'):
        """Create the name of the aospy file."""
        if dtype_out_time is None:
            dtype_out_time = ''
        out_lbl = utils.io.data_out_label(self.intvl_out, dtype_out_time,
                                          dtype_vert=self.dtype_out_vert)
        in_lbl = utils.io.data_in_label(self.intvl_in, self.dtype_in_time,
                                        self.dtype_in_vert)
        start_year = utils.times.infer_year(self.start_date)
        end_year = utils.times.infer_year(self.end_date)
        yr_lbl = utils.io.yr_label((start_year, end_year))
        return '.'.join(
            [self.name, out_lbl, in_lbl, self.model.name,
             self.run.name, yr_lbl, extension]
        ).replace('..', '.')

    def _path_out(self, dtype_out_time):
        return os.path.join(self.dir_out, self.file_name[dtype_out_time])

    def _path_tar_out(self):
        return os.path.join(self.dir_tar_out, 'data.tar')

    @staticmethod
    def _print_verbose(*args):
        """Print diagnostic message."""
        try:
            return '{0} {1} ({2})'.format(args[0], args[1], ctime())
        except IndexError:
            return '{0} ({1})'.format(args[0], ctime())

    def __init__(self, proj=None, model=None, run=None, var=None,
                 date_range=None, region=None, intvl_in=None, intvl_out=None,
                 dtype_in_time=None, dtype_in_vert=None, dtype_out_time=None,
                 dtype_out_vert=None, level=None, time_offset=None):
        """Instantiate a Calc object.

        Parameters
        ----------
        proj : aospy.Proj object
            The project for this calculation.
        model : aospy.Model object
            The model for this calculation.
        run : aospy.Run object
            The run for this calculation.
        var : aospy.Var object
            The variable for this calculation.
        region : sequence of aospy.Region objects
            The region(s) over which any regional reductions will be performed.
        date_range : tuple of datetime.datetime objects
            The range of dates over which to perform calculations.
        intvl_in : {None, 'annual', 'monthly', 'daily', '6hr', '3hr'}, optional
            The time resolution of the input data.
        dtype_in_time : {None, 'inst', 'ts', 'av', 'av_ts'}, optional
            What the time axis of the input data represents:

            - 'inst' : Timeseries of instantaneous values
            - 'ts' : Timeseries of averages over the period of each time-index
            - 'av' : A single value averaged over a date range

        dtype_in_vert : {None, 'pressure', 'sigma'}, optional
            The vertical coordinate system used by the input data:

            - None : not defined vertically
            - 'pressure' : pressure coordinates
            - 'sigma' : hybrid sigma-pressure coordinates

        intvl_out : {'ann', season-string, month-integer}
            The sub-annual time interval over which to compute:

            - 'ann' : Annual mean
            - season-string : E.g. 'JJA' for June-July-August
            - month-integer : 1 for January, 2 for February, etc.

        dtype_out_time : tuple with elements being one or more of:

            - Gridpoint-by-gridpoint output:

              - 'av' : Gridpoint-by-gridpoint time-average
              - 'std' : Gridpoint-by-gridpoint temporal standard deviation
              - 'ts' : Gridpoint-by-gridpoint time-series

            - Averages over each region specified via `region`:

              - 'reg.av', 'reg.std', 'reg.ts' : analogous to 'av', 'std', 'ts'

        dtype_out_vert : {None, 'vert_av', 'vert_int'}, optional
            How to reduce the data vertically:

            - None : no vertical reduction (i.e. output is defined vertically)
            - 'vert_av' : mass-weighted vertical average
            - 'vert_int' : mass-weighted vertical integral

        time_offset : {None, dict}, optional
            How to offset input data in time to correct for metadata errors

            - None : no time offset applied
            - dict : e.g. ``{'hours': -3}`` to offset times by -3 hours
              See :py:meth:`aospy.utils.times.apply_time_offset`.

        """
        if run not in model.runs:
            raise AttributeError("Model '{0}' has no run '{1}'.  Calc object "
                                 "will not be generated.".format(model, run))
        self.proj = proj
        self.model = model

        self.run = run
        self.default_start_date = self.run.default_start_date
        self.default_end_date = self.run.default_end_date
        self.data_loader = self.run.data_loader

        self.var = var
        self.name = self.var.name
        self.domain = self.var.domain
        self.def_time = self.var.def_time
        self.def_vert = self.var.def_vert

        logging.debug(self._print_verbose('Initializing Calc '
                                          'instance:', self.__str__()))

        try:
            self.function = self.var.func
        except AttributeError:
            self.function = lambda x: x
        if getattr(self.var, 'variables', False):
            self.variables = self.var.variables
        else:
            self.variables = (self.var,)

        self.intvl_in = intvl_in
        self.intvl_out = intvl_out
        self.dtype_in_time = dtype_in_time
        self.dtype_in_vert = dtype_in_vert

        if isinstance(dtype_out_time, (list, tuple)):
            self.dtype_out_time = tuple(dtype_out_time)
        else:
            self.dtype_out_time = tuple([dtype_out_time])
        if (self.dtype_in_time == 'av') or (not self.def_time):
            for reduction in self.dtype_out_time:
                if reduction in _TIME_DEFINED_REDUCTIONS:
                    msg = ("Var {0} has no time dependence "
                           "for the given time reduction "
                           "{1}".format(self.name, reduction))
                    raise ValueError(msg)

        self.ps = ps
        self.level = level
        self.dtype_out_vert = dtype_out_vert
        self.region = region

        self.months = utils.times.month_indices(intvl_out)
        if date_range == 'default':
            self.start_date = utils.times.ensure_datetime(
                self.run.default_start_date)
            self.end_date = utils.times.ensure_datetime(
                self.run.default_end_date)
        else:
            self.start_date = utils.times.ensure_datetime(date_range[0])
            self.end_date = utils.times.ensure_datetime(date_range[-1])

        self.time_offset = time_offset
        self.data_loader_attrs = dict(
            domain=self.domain, intvl_in=self.intvl_in,
            dtype_in_vert=self.dtype_in_vert,
            dtype_in_time=self.dtype_in_time, intvl_out=self.intvl_out)

        self.model.set_grid_data()

        self.dir_out = self._dir_out()
        self.dir_tar_out = self._dir_tar_out()
        self.file_name = {d: self._file_name(d) for d in self.dtype_out_time}
        self.path_out = {d: self._path_out(d)
                         for d in self.dtype_out_time}
        self.path_tar_out = self._path_tar_out()

        self.data_out = {}

    def _to_desired_dates(self, arr):
        """Restrict the xarray DataArray or Dataset to the desired months."""
        times = utils.times.extract_months(
            arr[internal_names.TIME_STR], self.months
        )
        return arr.sel(time=times)

    def _add_grid_attributes(self, ds):
        """Add model grid attributes to a dataset"""
        for name_int, names_ext in self._grid_attrs.items():
            ds_coord_name = set(names_ext).intersection(set(ds.coords) |
                                                        set(ds.data_vars))
            model_attr = getattr(self.model, name_int, None)
            if ds_coord_name and (model_attr is not None):
                # Force coords to have desired name.
                ds = ds.rename({list(ds_coord_name)[0]: name_int})
                ds = ds.set_coords(name_int)
                if not np.array_equal(ds[name_int], model_attr):
                    if np.allclose(ds[name_int], model_attr):
                        msg = ("Values for '{0}' are nearly (but not exactly) "
                               "the same in the Run {1} and the Model {2}.  "
                               "Therefore replacing Run's values with the "
                               "model's.".format(name_int, self.run,
                                                 self.model))
                        logging.info(msg)
                        ds[name_int].values = model_attr.values
                    else:
                        msg = ("Model coordinates for '{0}' do not match those"
                               " in Run: {1} vs. {2}"
                               "".format(name_int, ds[name_int], model_attr))
                        logging.info(msg)

            else:
                # Bring in coord from model object if it exists.
                ds = ds.load()
                if model_attr is not None:
                    ds[name_int] = model_attr
                    ds = ds.set_coords(name_int)
            if (self.dtype_in_vert == 'pressure' and
                    internal_names.PLEVEL_STR in ds.coords):
                self.pressure = ds.level
        return ds

    def _get_pressure_from_p_coords(self, ps, name='p'):
        """Get pressure or pressure thickness array for data on p-coords."""
        if np.any(self.pressure):
            pressure = self.pressure
        else:
            pressure = self.model.level
        if name == 'p':
            return pressure
        if name == 'dp':
            return utils.vertcoord.dp_from_p(pressure, ps)
        raise ValueError("name must be 'p' or 'dp':"
                         "'{}'".format(name))

    def _get_pressure_from_eta_coords(self, ps, name='p'):
        """Get pressure (p) or p thickness array for data on model coords."""
        bk = self.model.bk
        pk = self.model.pk
        pfull_coord = self.model.pfull
        if name == 'p':
            return utils.vertcoord.pfull_from_ps(bk, pk, ps, pfull_coord)
        if name == 'dp':
            return utils.vertcoord.dp_from_ps(bk, pk, ps, pfull_coord)
        raise ValueError("name must be 'p' or 'dp':"
                         "'{}'".format(name))

    def _get_pressure_vals(self, var, start_date, end_date):
        """Get pressure array, whether sigma or standard levels."""
        try:
            ps = self._ps_data
        except AttributeError:
            self._ps_data = self.data_loader.recursively_compute_variable(
                self.ps, start_date, end_date, self.time_offset,
                **self.data_loader_attrs)
            name = self._ps_data.name
            self._ps_data = self._add_grid_attributes(
                self._ps_data.to_dataset(name=name))
            self._ps_data = self._ps_data[name]

            ps = self._ps_data
        if self.dtype_in_vert == 'pressure':
            return self._get_pressure_from_p_coords(ps, name=var.name)
        if self.dtype_in_vert == internal_names.ETA_STR:
            return self._get_pressure_from_eta_coords(ps, name=var.name)
        raise ValueError("`dtype_in_vert` must be either 'pressure' or "
                         "'sigma' for pressure data")

    def _get_input_data(self, var, start_date, end_date):
        """Get the data for a single variable over the desired date range."""
        logging.info(self._print_verbose("Getting input data:", var))
        # Pass numerical constants as is.
        if isinstance(var, (float, int)):
            return var
        # aospy.Var objects remain.
        # Pressure handled specially due to complications from sigma vs. p.
        elif var.name in ('p', 'dp'):
            data = self._get_pressure_vals(var, start_date, end_date)
            if self.dtype_in_vert == internal_names.ETA_STR:
                return self._to_desired_dates(data)
            return data
        # Get grid, time, etc. arrays directly from model object
        elif var.name in (internal_names.LAT_STR, internal_names.LON_STR,
                          internal_names.TIME_STR, internal_names.PLEVEL_STR,
                          internal_names.PK_STR, internal_names.BK_STR,
                          internal_names.SFC_AREA_STR):
            data = getattr(self.model, var.name)
        else:
            cond_pfull = ((not hasattr(self, internal_names.PFULL_STR))
                          and var.def_vert and
                          self.dtype_in_vert == internal_names.ETA_STR)
            data = self.data_loader.recursively_compute_variable(
                var, start_date, end_date, self.time_offset,
                **self.data_loader_attrs)
            name = data.name
            data = self._add_grid_attributes(data.to_dataset(name=data.name))
            data = data[name]
            if cond_pfull:
                try:
                    self.pfull_coord = data[internal_names.PFULL_STR]
                except KeyError:
                    pass
            # Force all data to be at full pressure levels, not half levels.
            bool_to_pfull = (self.dtype_in_vert == internal_names.ETA_STR and
                             var.def_vert == internal_names.PHALF_STR)
            if bool_to_pfull:
                data = utils.vertcoord.to_pfull_from_phalf(data,
                                                           self.pfull_coord)
        if var.def_time:
            # Restrict to the desired dates within each year.
            if self.dtype_in_time != 'av':
                return self._to_desired_dates(data)
        else:
            return data

    def _get_all_data(self, start_date, end_date):
        """Get the needed data from all of the vars in the calculation."""
        return [self._get_input_data(var, start_date, end_date)
                for var in self.variables]

    def _local_ts(self, *data):
        """Perform the computation at each gridpoint and time index."""
        return self.function(*data).rename(self.name)

    def _apply_vert_reduc(self, data):
        """Apply the user=specified vertical reductions."""
        vert_types = ('vert_int', 'vert_av')
        if self.dtype_out_vert in vert_types and self.var.def_vert:
           reduced = utils.vertcoord.int_dp_g(
                full_ts, self._get_pressure_vals(dp, self.start_date,
                                                 self.end_date)
            )
            if self.dtype_out_vert == 'vert_av':
                reduced *= (GRAV_EARTH / self._to_desired_dates(self._ps_data))
        return reduced

    def _full_to_yearly_ts(self, arr, dt):
        """Average the full timeseries within each year."""
        time_defined = self.def_time and not ('av' in self.dtype_in_time)
        if time_defined:
            arr = utils.times.yearly_average(arr, dt)
        return arr

    def region_calcs(self, arr, reduction):
        """Perform a calculation for all regions."""
        # Get pressure values for data output on hybrid vertical coordinates.
        bool_pfull = (self.def_vert and self.dtype_in_vert ==
                      internal_names.ETA_STR and self.dtype_out_vert is False)
        if bool_pfull:
            pfull_data = self._get_input_data(Var('p'), self.start_date,
                                              self.end_date)
            pfull = self._full_to_yearly_ts(
                pfull_data, arr[internal_names.TIME_WEIGHTS_STR]
            ).rename('pressure')
        # Loop over the regions, performing the calculation.
        reg_dat = xr.Dataset()
        for reg in self.region:
            data_out = reduction(arr)
            if bool_pfull:
                # Don't apply e.g. standard deviation to coordinates.
                if func not in ['av', 'ts']:
                    method = reg.ts
                # Convert Pa to hPa
                coord = method(pfull) * 1e-2
                data_out = data_out.assign_coords(**{reg.name + '_pressure':
                                                     coord})
            reg_dat.update(**{reg.name: data_out})
        return reg_dat

    def _apply_all_time_reductions(self, data):
        """Apply all requested time reductions to the data."""
        logging.info(self._print_verbose("Applying desired time-"
                                         "reduction methods."))
        reduced = {}
        for reduc in self.dtype_out_time:
            if isinstance(reduc, RegionReduction):
                reduced.update({reduc.label: self.region_calcs(data, reduc)})
            else:
                reduced.update({reduc.label: reduc(data)})
        return OrderedDict(sorted(reduced.items(), key=lambda t: t[0]))

    def compute(self, write_to_tar=True):
<<<<<<< HEAD
        """Perform all desired calculations on the data and save externally.

        Parameters
        ----------
        write_to_tar : bool, optional
            Whether to write the results of the calculation to the (usually
            secondary) tar archive, in addition to writing them to the primary
            location.  Default is True.

        """
        data = self._prep_data(self._get_all_data(self.start_date,
                                                  self.end_date),
                               self.var.func_input_dtype)
=======
        """Perform all desired calculations on the data and save externally."""
        data = self._get_all_data(self.start_date, self.end_date)
>>>>>>> 76e97441
        logging.info('Computing timeseries for {0} -- '
                     '{1}.'.format(self.start_date, self.end_date))
        # Get results at each desired timestep and spatial point.
        full_ts = self._local_ts(*data)
        # Convert dt to units of days to prevent overflow
        dt = local_ts[internal_names.TIME_WEIGHTS_STR] / np.timedelta64(1, 'D')
        # Apply any specified vertical reduction.
        full_out =
        full_out = self._full_to_yearly_ts(full, full_dt)
        reduced = self._apply_all_time_reductions(full_out)
        logging.info("Writing desired gridded outputs to disk.")
        for dtype_time, data in reduced.items():
            data = _add_metadata_as_attrs(data, self.var.units,
                                          self.var.description,
                                          self.dtype_out_vert)
            self.save(data, dtype_time, dtype_out_vert=self.dtype_out_vert,
                      save_files=True, write_to_tar=write_to_tar)

    def _save_files(self, data, dtype_out_time):
        """Save the data to netcdf files in direc_out."""
        path = self.path_out[dtype_out_time]
        if not os.path.isdir(self.dir_out):
            os.makedirs(self.dir_out)
        if 'reg' in dtype_out_time:
            try:
                reg_data = xr.open_dataset(path)
            except (EOFError, RuntimeError, IOError):
                reg_data = xr.Dataset()
            reg_data.update(data)
            data_out = reg_data
        else:
            data_out = data
        if isinstance(data_out, xr.DataArray):
            data_out = xr.Dataset({self.name: data_out})
        data_out.to_netcdf(path, engine='netcdf4', format='NETCDF3_64BIT')

    def _write_to_tar(self, dtype_out_time):
        """Add the data to the tar file in tar_out_direc."""
        # When submitted in parallel and the directory does not exist yet
        # multiple processes may try to create a new directory; this leads
        # to an OSError for all processes that tried to make the
        # directory, but were later than the first.
        try:
            os.makedirs(self.dir_tar_out)
        except OSError:
            pass
        # tarfile 'append' mode won't overwrite the old file, which we want.
        # So open in 'read' mode, extract the file, and then delete it.
        # But 'read' mode throws OSError if file doesn't exist: make it first.
        utils.io.dmget([self.path_tar_out])
        with tarfile.open(self.path_tar_out, 'a') as tar:
            pass
        with tarfile.open(self.path_tar_out, 'r') as tar:
            old_data_path = os.path.join(self.dir_tar_out,
                                         self.file_name[dtype_out_time])
            try:
                tar.extract(self.file_name[dtype_out_time],
                            path=old_data_path)
            except KeyError:
                pass
            else:
                # The os module treats files on archive as non-empty
                # directories, so can't use os.remove or os.rmdir.
                shutil.rmtree(old_data_path)
                retcode = subprocess.call([
                    "tar", "--delete", "--file={}".format(self.path_tar_out),
                    self.file_name[dtype_out_time]
                ])
                if retcode:
                    msg = ("The 'tar' command to save your aospy output "
                           "exited with an error.  Most likely, this is due "
                           "to using an old version of 'tar' (especially if "
                           "you are on a Mac).  Consider installing a newer "
                           "version of 'tar' or disabling tar output by "
                           "setting `write_to_tar=False` in the "
                           "`calc_exec_options` argument of "
                           "`submit_mult_calcs`.")
                    logging.warn(msg)
        with tarfile.open(self.path_tar_out, 'a') as tar:
            tar.add(self.path_out[dtype_out_time],
                    arcname=self.file_name[dtype_out_time])

    def _update_data_out(self, data, dtype):
        """Append the data of the given dtype_out to the data_out attr."""
        try:
            self.data_out.update({dtype: data})
        except AttributeError:
            self.data_out = {dtype: data}

    def save(self, data, dtype_out_time, dtype_out_vert=False,
             save_files=True, write_to_tar=False):
        """Save aospy data to data_out attr and to an external file."""
        self._update_data_out(data, dtype_out_time)
        if save_files:
            self._save_files(data, dtype_out_time)
        if write_to_tar and self.proj.tar_direc_out:
            self._write_to_tar(dtype_out_time)
        logging.info('\t{}'.format(self.path_out[dtype_out_time]))

    def _load_from_disk(self, dtype_out_time, dtype_out_vert=False,
                        region=False):
        """Load aospy data saved as netcdf files on the file system."""
        ds = xr.open_dataset(self.path_out[dtype_out_time])
        if region:
            arr = ds[region.name]
            # Use region-specific pressure values if available.
            if (self.dtype_in_vert == internal_names.ETA_STR
                    and not dtype_out_vert):
                reg_pfull_str = region.name + '_pressure'
                arr = arr.drop([r for r in arr.coords.iterkeys()
                                if r not in (internal_names.PFULL_STR,
                                             reg_pfull_str)])
                # Rename pfull to pfull_ref always.
                arr = arr.rename({internal_names.PFULL_STR:
                                  internal_names.PFULL_STR + '_ref'})
                # Rename region_pfull to pfull if its there.
                if hasattr(arr, reg_pfull_str):
                    return arr.rename({reg_pfull_str:
                                       internal_names.PFULL_STR})
                return arr
            return arr
        return ds[self.name]

    def _load_from_tar(self, dtype_out_time, dtype_out_vert=False):
        """Load data save in tarball form on the file system."""
        path = os.path.join(self.dir_tar_out, 'data.tar')
        utils.io.dmget([path])
        with tarfile.open(path, 'r') as data_tar:
            ds = xr.open_dataset(
                data_tar.extractfile(self.file_name[dtype_out_time])
            )
            return ds[self.name]

    def _get_data_subset(self, data, region=False, time=False,
                         vert=False, lat=False, lon=False):
        """Subset the data array to the specified time/level/lat/lon, etc."""
        if region:
            raise NotImplementedError
        if np.any(time):
            data = data[time]
            if 'monthly_from_' in self.dtype_in_time:
                data = np.mean(data, axis=0)[np.newaxis, :]
        if np.any(vert):
            if self.dtype_in_vert == internal_names.ETA_STR:
                data = data[{PFULL_STR: vert}]  # flake8: noqa
            else:
                if np.max(self.model.level) > 1e4:
                    # Convert from Pa to hPa.
                    lev_hpa = self.model.level*1e-2
                else:
                    lev_hpa = self.model.level
                level_index = np.where(lev_hpa == self.level)
                if 'ts' in self.dtype_out_time:
                    data = np.squeeze(data[:, level_index])
                else:
                    data = np.squeeze(data[level_index])
        if np.any(lat):
            raise NotImplementedError
        if np.any(lon):
            raise NotImplementedError
        return data

    def load(self, dtype_out_time, dtype_out_vert=False, region=False,
             time=False, vert=False, lat=False, lon=False, plot_units=False,
             mask_unphysical=False):
        """Load the data from the object if possible or from disk."""
        msg = ("Loading data from disk for object={0}, dtype_out_time={1}, "
               "dtype_out_vert={2}, and region="
               "{3}".format(self, dtype_out_time, dtype_out_vert, region))
        logging.info(msg + ' ({})'.format(ctime()))
        # Grab from the object if its there.
        try:
            data = self.data_out[dtype_out_time]
        except (AttributeError, KeyError):
            # Otherwise get from disk.  Try scratch first, then archive.
            try:
                data = self._load_from_disk(dtype_out_time, dtype_out_vert,
                                            region=region)
            except IOError:
                data = self._load_from_tar(dtype_out_time, dtype_out_vert)
        # Copy the array to self.data_out for ease of future access.
        self._update_data_out(data, dtype_out_time)
        # Subset the array and convert units as desired.
        if any((time, vert, lat, lon)):
            data = self._get_data_subset(data, region=False, time=time,
                                         vert=vert, lat=lat, lon=lon)
        # Apply desired plotting/cleanup methods.
        if mask_unphysical:
            data = self.var.mask_unphysical(data)
        if plot_units:
            data = self.var.to_plot_units(data, dtype_vert=dtype_out_vert)
        return data


def _add_metadata_as_attrs(data, units, description, dtype_out_vert):
    """Add metadata attributes to Dataset or DataArray"""
    if isinstance(data, xr.DataArray):
        return _add_metadata_as_attrs_da(data, units, description,
                                         dtype_out_vert)
    else:
        for name, arr in data.data_vars.items():
            _add_metadata_as_attrs_da(arr, units, description,
                                      dtype_out_vert)
        return data


def _add_metadata_as_attrs_da(data, units, description, dtype_out_vert):
    """Add metadata attributes to DataArray"""
    if dtype_out_vert == 'vert_int':
        if units != '':
            units = '(vertical integral of {0}): {0} kg m^-2)'.format(units)
        else:
            units = '(vertical integral of quantity with unspecified units)'
    data.attrs['units'] = units
    data.attrs['description'] = description
    return data<|MERGE_RESOLUTION|>--- conflicted
+++ resolved
@@ -455,7 +455,6 @@
         return OrderedDict(sorted(reduced.items(), key=lambda t: t[0]))
 
     def compute(self, write_to_tar=True):
-<<<<<<< HEAD
         """Perform all desired calculations on the data and save externally.
 
         Parameters
@@ -466,13 +465,7 @@
             location.  Default is True.
 
         """
-        data = self._prep_data(self._get_all_data(self.start_date,
-                                                  self.end_date),
-                               self.var.func_input_dtype)
-=======
-        """Perform all desired calculations on the data and save externally."""
         data = self._get_all_data(self.start_date, self.end_date)
->>>>>>> 76e97441
         logging.info('Computing timeseries for {0} -- '
                      '{1}.'.format(self.start_date, self.end_date))
         # Get results at each desired timestep and spatial point.
