"""model.py: Model class of aospy for storing attributes of a GCM."""
import glob
import os

import numpy as np
<<<<<<< HEAD
=======
import netCDF4
>>>>>>> 3ebb63f6
import xray

from .constants import r_e
from .io import get_nc_direc_repo
from .utils import dict_name_keys, level_thickness


class Model(object):
    """Parameters of local data associated with a single climate model."""
<<<<<<< HEAD
    def __init__(self, name='', description='', proj=False, grid_file_paths=(),
                 data_in_dur=False, data_in_start_date=False,
                 data_in_end_date=False,
                 default_date_range=False, runs={},
                 default_runs={}, load_grid_data=False):
        self.name = name
        self.description = description
        self.proj = proj
        self.data_in_dur = data_in_dur
        self.grid_file_paths = grid_file_paths
        self.data_in_start_date = data_in_start_date
        self.data_in_end_date = data_in_end_date
        self.default_date_range = default_date_range
=======
    def __init__(self, name='', description='', proj=False, nc_grid_paths=(),
                 nc_dur=False, nc_start_yr=False, nc_end_yr=False,
                 nc_start_month=False, nc_end_month=False,
                 default_yr_range=False, runs={}, default_runs={},
                 load_grid_data=False, nc_dir_struc=False, nc_direc=False,
                 repo_version=-1, read_mode='netcdf4'):
        self.name = name
        self.description = description
        self.proj = proj
        
        self.read_mode = read_mode

        self.nc_direc = nc_direc
        if nc_dir_struc == 'gfdl_repo':
            self.repo_version = repo_version
            self.nc_grid_paths = self.find_nc_direc_repo()
        else:
            self.nc_grid_paths = nc_grid_paths
        self.nc_dir_struc = nc_dir_struc

        self.nc_start_yr = nc_start_yr
        self.nc_end_yr = nc_end_yr
        self.nc_start_month = nc_start_month
        self.nc_end_month = nc_end_month
        self.nc_dur = nc_dur


        self.default_yr_range = default_yr_range
>>>>>>> 3ebb63f6
        self.runs = dict_name_keys(runs)
        [setattr(run, 'parent', self) for run in self.runs.values()]
        if default_runs:
            self.default_runs = dict_name_keys(default_runs)
        else:
            self.default_runs = {}

        self.grid_data_is_set = False
        if load_grid_data:
            self.set_grid_data()
            self.grid_data_is_set = True

    def __str__(self):
        return 'Model instance "' + self.name + '"'

<<<<<<< HEAD
    def _get_grid_files(self):
=======
    __repr__ = __str__

    def find_nc_direc_repo(self, run_name='amip', var_name='ta',
                           direc_sub='mon/atmos/Amon/r1i1p1'):
        """Find the netCDF files used to populate grid attrs for a GFDL repo"""
        direc = os.path.join(self.nc_direc, run_name, direc_sub)
        direc_full = get_nc_direc_repo(direc, var_name,
                                       version=self.repo_version)
        # Some repos have all variables in the same directory.
        files = glob.glob(os.path.join(direc_full, var_name + '_*.nc'))
        if len(files) == 0:
            files = glob.glob(os.path.join(direc_full, var_name,
                                           var_name + '_*.nc'))
        # Others have subdirectories for each variable.
        if len(files) > 0:
            files.sort()
            return files
        else:
            raise IOError("Specified files don't exist for var name '%s' "
                          "in directory '%s" % (var_name, direc_full))

        return glob.glob(os.path.join(direc_full, var_name + '_*.nc'))

    def _get_nc_grid(self):
>>>>>>> 3ebb63f6
        """Get the nc_grid of an aospy object."""
        datasets = []
        for path in self.grid_file_paths:
            try:
<<<<<<< HEAD
                datasets.append(xray.open_dataset(path))
            except RuntimeError:
                datasets.append(xray.open_mfdataset(path))
        return tuple(datasets)
=======
                if self.read_mode == 'netcdf4':
                    nc_obj = netCDF4.MFDataset(path)
                elif self.read_mode == 'xray':
                    # I'm not sure why we read in the `time` array from the model grid.
                    # I don't think there is any harm in not decoding the CF conventions
                    # in other words not parsing the dates. Trying to decode CF can trigger
                    # a warning (that I don't think is necessary here), so we don't bother.
                    nc_obj = xray.open_dataset(path, 
                                               drop_variables=['time_bounds', 'nv'],
                                               decode_cf=False)
                else:
                    pass
            except RuntimeError:
                nc_obj = netCDF4.MFDataset([path])
            except IOError:
                # Somee files don't have an unlimited (time) dimension,
                # which triggers an IOError from MFDataset.
                nc_obj = netCDF4.Dataset(path)
            nc_objs.append(nc_obj)
        return tuple(nc_objs)
>>>>>>> 3ebb63f6

    def _get_grid_attr(self, grid_objs, attr_name):
        """Get attribute from the grid_objs file(s)."""
        for xds in grid_objs:
            try:
                return getattr(xds, attr_name)
            except AttributeError:
                pass
<<<<<<< HEAD
        return
=======
        raise KeyError

    def _get_nc_grid_attr_xray(self, nc_grid, attr_name):
        for nc in nc_grid:
            try:
                # Return a copy of the DataArray, because otherwise you won't catch 
                # the exception (it needs to look for `attr_name` here; otherwise
                # it is lazy and waits till it's needed later)
                return nc[attr_name].copy(deep=True)
            except RuntimeError:
                pass
        raise RuntimeError
>>>>>>> 3ebb63f6

    def _set_mult_grid_attr(self):
        """
        Set multiple attrs from grid file given their names in the grid file.
        """
        grid_attrs = {
            'lat':         ('lat', 'latitude', 'LATITUDE', 'y', 'yto'),
            'lat_bounds':  ('latb', 'lat_bnds', 'lat_bounds'),
            'lon':         ('lon', 'longitude', 'LONGITUDE', 'x', 'xto'),
            'lon_bounds':  ('lonb', 'lon_bnds', 'lon_bounds'),
            'level':       ('level', 'lev', 'plev'),
            'time':        ('time', 'TIME'),
            'time_st':     ('average_T1',),
            'time_end':    ('average_T2',),
            'time_dur':    ('average_DT',),
            'time_bounds': ('time_bounds', 'time_bnds'),
            'year':        ('yr', 'year'),
            'month':       ('mo', 'month'),
            'day':         ('dy', 'day'),
            'sfc_area':    ('area', 'sfc_area'),
            'zsurf':       ('zsurf',),
            'land_mask':   ('land_mask',),
            'pk':          ('pk',),
            'bk':          ('bk',),
            'phalf':       ('phalf',),
            'pfull':       ('pfull',),
            'nrecords':    ('nrecords',),
            'idim':        ('idim',),
            'fill_value':  ('fill_value')
        }
        grid_objs = self._get_grid_files()
        try:
            for name_int, names_ext in grid_attrs.items():
                for name in names_ext:
<<<<<<< HEAD
                    setattr(self, name_int,
                            self._get_grid_attr(grid_objs, name))
                    break
=======
                    try:
                        if self.read_mode == 'netcdf4':
                            setattr(self, name_int,
                                self._get_nc_grid_attr(nc_grid, name))
                        elif self.read_mode == 'xray':
                            setattr(self, name_int, 
                                    self._get_nc_grid_attr_xray(nc_grid, name))
                    except (KeyError, RuntimeError):
                        pass
                    else:
                        break
                else:
                    setattr(self, name_int, None)
>>>>>>> 3ebb63f6
        except:
            raise
        finally:
            for nc in grid_objs:
                nc.close()

    def grid_sfc_area(self, lon, lat, lonb, latb, gridcenter=False):
        """Calculate surface area of each grid cell in a lon-lat grid."""
<<<<<<< HEAD
        def diff_latlon_bnds(array):
            if array.ndim == 1:
                return np.diff(array, axis=0)
            else:
                return array[:,1] - array[:,0]
        dlon = diff_latlon_bnds(lonb)
=======

        if self.read_mode == 'netcdf4':
            def diff_latlon_bnds(array):
                if array.ndim == 1:
                    return array[1:] - array[:-1]
                else:
                    return array[:,1] - array[:,0]
            dlon = diff_latlon_bnds(lonb)
>>>>>>> 3ebb63f6
        # Must compute gridcell edges if given values at cell centers.
            if gridcenter:
                # Grid must be evenly spaced for algorithm to work.
                assert np.allclose(dlon[0], dlon)
                dlon = np.append(dlon, lonb[0] - lonb[-1] + 360.)
                dlat = diff_latlon_bnds(latb)
                assert np.allclose(dlat[0], dlat)
            # First and last array values done separately.
                lat = latb
                latb = np.append(lat[0] - 0.5*dlat[0], lat[:-1] + 0.5*dlat)
                latb = np.append(latb, lat[-1]+0.5*dlat[-1])

            dsinlat = diff_latlon_bnds(np.sin(np.deg2rad(latb)))
            X, Y = np.meshgrid(np.abs(dlon), np.abs(dsinlat))
            return X*Y*(r_e**2)*(np.pi/180.)

        elif self.read_mode == 'xray':
            # The odd business of converting to radians then back to degrees
            # is to account for a bug in xray. For whatever reason you cannot
            # call the diff function on a coordinate. If we apply an identity
            # operation (e.g. changing back and forth between degrees and radians)
            # we can disconnect the coordinate from the values. This allows diff
            # to work properly.
            dlon = np.abs(np.rad2deg(np.deg2rad(lonb)).diff(dim='lonb'))
            dsinlat = np.abs(np.sin(np.pi * latb / 180.0).diff(dim='latb'))
            
            # We will need to be clever about naming, however. For now we don't
            # use the gridbox area, so we'll leave things like this for now.
            sfc_area = dlon*dsinlat*(r_e**2) * (np.pi/180.)
            # Rename the coordinates such that they match the actual lat / lon 
            # (Not the bounds)
            sfc_area = sfc_area.rename({'latb' : 'lat', 'lonb' : 'lon'})
            sfc_area['lat'] = lat
            sfc_area['lon'] = lon
            return sfc_area
        else:
            pass
        
    def _set_sfc_area(self):
        """Set the 2D array holding the surface area of gridboxes."""
        if getattr(self, 'sfc_area', None) is not None:
            return
        else:
            try:
                sfc_area = self.grid_sfc_area(
                    self.lon, self.lat,
                    self.lon_bounds, self.lat_bounds, gridcenter=False
                )
            except AttributeError:
                sfc_area = self.grid_sfc_area(
                    self.lon, self.lat, gridcenter=True
                )
            self.sfc_area = sfc_area

    def set_grid_data(self):
        """Populate the attrs that hold grid data."""
        if self.grid_data_is_set:
            return
        self._set_mult_grid_attr()
        self._set_sfc_area()
        if self.level is not None:
            self.levs_thick = level_thickness(self.level)
        else:
            self.levs_thick = None
        self.grid_data_is_set = True<|MERGE_RESOLUTION|>--- conflicted
+++ resolved
@@ -3,10 +3,6 @@
 import os
 
 import numpy as np
-<<<<<<< HEAD
-=======
-import netCDF4
->>>>>>> 3ebb63f6
 import xray
 
 from .constants import r_e
@@ -16,50 +12,20 @@
 
 class Model(object):
     """Parameters of local data associated with a single climate model."""
-<<<<<<< HEAD
     def __init__(self, name='', description='', proj=False, grid_file_paths=(),
                  data_in_dur=False, data_in_start_date=False,
-                 data_in_end_date=False,
-                 default_date_range=False, runs={},
+                 data_in_end_date=False, default_date_range=False, runs={},
                  default_runs={}, load_grid_data=False):
         self.name = name
         self.description = description
         self.proj = proj
+
         self.data_in_dur = data_in_dur
         self.grid_file_paths = grid_file_paths
         self.data_in_start_date = data_in_start_date
         self.data_in_end_date = data_in_end_date
         self.default_date_range = default_date_range
-=======
-    def __init__(self, name='', description='', proj=False, nc_grid_paths=(),
-                 nc_dur=False, nc_start_yr=False, nc_end_yr=False,
-                 nc_start_month=False, nc_end_month=False,
-                 default_yr_range=False, runs={}, default_runs={},
-                 load_grid_data=False, nc_dir_struc=False, nc_direc=False,
-                 repo_version=-1, read_mode='netcdf4'):
-        self.name = name
-        self.description = description
-        self.proj = proj
-        
-        self.read_mode = read_mode
 
-        self.nc_direc = nc_direc
-        if nc_dir_struc == 'gfdl_repo':
-            self.repo_version = repo_version
-            self.nc_grid_paths = self.find_nc_direc_repo()
-        else:
-            self.nc_grid_paths = nc_grid_paths
-        self.nc_dir_struc = nc_dir_struc
-
-        self.nc_start_yr = nc_start_yr
-        self.nc_end_yr = nc_end_yr
-        self.nc_start_month = nc_start_month
-        self.nc_end_month = nc_end_month
-        self.nc_dur = nc_dur
-
-
-        self.default_yr_range = default_yr_range
->>>>>>> 3ebb63f6
         self.runs = dict_name_keys(runs)
         [setattr(run, 'parent', self) for run in self.runs.values()]
         if default_runs:
@@ -75,9 +41,6 @@
     def __str__(self):
         return 'Model instance "' + self.name + '"'
 
-<<<<<<< HEAD
-    def _get_grid_files(self):
-=======
     __repr__ = __str__
 
     def find_nc_direc_repo(self, run_name='amip', var_name='ta',
@@ -101,39 +64,15 @@
 
         return glob.glob(os.path.join(direc_full, var_name + '_*.nc'))
 
-    def _get_nc_grid(self):
->>>>>>> 3ebb63f6
+    def _get_grid_files(self):
         """Get the nc_grid of an aospy object."""
         datasets = []
         for path in self.grid_file_paths:
             try:
-<<<<<<< HEAD
                 datasets.append(xray.open_dataset(path))
             except RuntimeError:
                 datasets.append(xray.open_mfdataset(path))
         return tuple(datasets)
-=======
-                if self.read_mode == 'netcdf4':
-                    nc_obj = netCDF4.MFDataset(path)
-                elif self.read_mode == 'xray':
-                    # I'm not sure why we read in the `time` array from the model grid.
-                    # I don't think there is any harm in not decoding the CF conventions
-                    # in other words not parsing the dates. Trying to decode CF can trigger
-                    # a warning (that I don't think is necessary here), so we don't bother.
-                    nc_obj = xray.open_dataset(path, 
-                                               drop_variables=['time_bounds', 'nv'],
-                                               decode_cf=False)
-                else:
-                    pass
-            except RuntimeError:
-                nc_obj = netCDF4.MFDataset([path])
-            except IOError:
-                # Somee files don't have an unlimited (time) dimension,
-                # which triggers an IOError from MFDataset.
-                nc_obj = netCDF4.Dataset(path)
-            nc_objs.append(nc_obj)
-        return tuple(nc_objs)
->>>>>>> 3ebb63f6
 
     def _get_grid_attr(self, grid_objs, attr_name):
         """Get attribute from the grid_objs file(s)."""
@@ -142,22 +81,7 @@
                 return getattr(xds, attr_name)
             except AttributeError:
                 pass
-<<<<<<< HEAD
         return
-=======
-        raise KeyError
-
-    def _get_nc_grid_attr_xray(self, nc_grid, attr_name):
-        for nc in nc_grid:
-            try:
-                # Return a copy of the DataArray, because otherwise you won't catch 
-                # the exception (it needs to look for `attr_name` here; otherwise
-                # it is lazy and waits till it's needed later)
-                return nc[attr_name].copy(deep=True)
-            except RuntimeError:
-                pass
-        raise RuntimeError
->>>>>>> 3ebb63f6
 
     def _set_mult_grid_attr(self):
         """
@@ -192,25 +116,9 @@
         try:
             for name_int, names_ext in grid_attrs.items():
                 for name in names_ext:
-<<<<<<< HEAD
                     setattr(self, name_int,
                             self._get_grid_attr(grid_objs, name))
                     break
-=======
-                    try:
-                        if self.read_mode == 'netcdf4':
-                            setattr(self, name_int,
-                                self._get_nc_grid_attr(nc_grid, name))
-                        elif self.read_mode == 'xray':
-                            setattr(self, name_int, 
-                                    self._get_nc_grid_attr_xray(nc_grid, name))
-                    except (KeyError, RuntimeError):
-                        pass
-                    else:
-                        break
-                else:
-                    setattr(self, name_int, None)
->>>>>>> 3ebb63f6
         except:
             raise
         finally:
@@ -219,61 +127,43 @@
 
     def grid_sfc_area(self, lon, lat, lonb, latb, gridcenter=False):
         """Calculate surface area of each grid cell in a lon-lat grid."""
-<<<<<<< HEAD
         def diff_latlon_bnds(array):
             if array.ndim == 1:
                 return np.diff(array, axis=0)
             else:
-                return array[:,1] - array[:,0]
+                return array[:, 1] - array[:, 0]
         dlon = diff_latlon_bnds(lonb)
-=======
+        # Must compute gridcell edges if given values at cell centers.
+        if gridcenter:
+            # Grid must be evenly spaced for algorithm to work.
+            assert np.allclose(dlon[0], dlon)
+            dlon = np.append(dlon, lonb[0] - lonb[-1] + 360.)
+            dlat = diff_latlon_bnds(latb)
+            assert np.allclose(dlat[0], dlat)
+            # First and last array values done separately.
+            lat = latb
+            latb = np.append(lat[0] - 0.5*dlat[0], lat[:-1] + 0.5*dlat)
+            latb = np.append(latb, lat[-1]+0.5*dlat[-1])
 
-        if self.read_mode == 'netcdf4':
-            def diff_latlon_bnds(array):
-                if array.ndim == 1:
-                    return array[1:] - array[:-1]
-                else:
-                    return array[:,1] - array[:,0]
-            dlon = diff_latlon_bnds(lonb)
->>>>>>> 3ebb63f6
-        # Must compute gridcell edges if given values at cell centers.
-            if gridcenter:
-                # Grid must be evenly spaced for algorithm to work.
-                assert np.allclose(dlon[0], dlon)
-                dlon = np.append(dlon, lonb[0] - lonb[-1] + 360.)
-                dlat = diff_latlon_bnds(latb)
-                assert np.allclose(dlat[0], dlat)
-            # First and last array values done separately.
-                lat = latb
-                latb = np.append(lat[0] - 0.5*dlat[0], lat[:-1] + 0.5*dlat)
-                latb = np.append(latb, lat[-1]+0.5*dlat[-1])
+        # The odd business of converting to radians then back to degrees
+        # is to account for a bug in xray. For whatever reason you cannot
+        # call the diff function on a coordinate. If we apply an identity
+        # operation (e.g. changing back and forth between degrees and radians)
+        # we can disconnect the coordinate from the values. This allows diff
+        # to work properly.
+        dlon = np.abs(np.rad2deg(np.deg2rad(lonb)).diff(dim='lonb'))
+        dsinlat = np.abs(np.sin(np.pi * latb / 180.0).diff(dim='latb'))
 
-            dsinlat = diff_latlon_bnds(np.sin(np.deg2rad(latb)))
-            X, Y = np.meshgrid(np.abs(dlon), np.abs(dsinlat))
-            return X*Y*(r_e**2)*(np.pi/180.)
+        # We will need to be clever about naming, however. For now we don't
+        # use the gridbox area, so we'll leave things like this for now.
+        sfc_area = dlon*dsinlat*(r_e**2) * (np.pi/180.)
+        # Rename the coordinates such that they match the actual lat / lon
+        # (Not the bounds)
+        sfc_area = sfc_area.rename({'latb': 'lat', 'lonb': 'lon'})
+        sfc_area['lat'] = lat
+        sfc_area['lon'] = lon
+        return sfc_area
 
-        elif self.read_mode == 'xray':
-            # The odd business of converting to radians then back to degrees
-            # is to account for a bug in xray. For whatever reason you cannot
-            # call the diff function on a coordinate. If we apply an identity
-            # operation (e.g. changing back and forth between degrees and radians)
-            # we can disconnect the coordinate from the values. This allows diff
-            # to work properly.
-            dlon = np.abs(np.rad2deg(np.deg2rad(lonb)).diff(dim='lonb'))
-            dsinlat = np.abs(np.sin(np.pi * latb / 180.0).diff(dim='latb'))
-            
-            # We will need to be clever about naming, however. For now we don't
-            # use the gridbox area, so we'll leave things like this for now.
-            sfc_area = dlon*dsinlat*(r_e**2) * (np.pi/180.)
-            # Rename the coordinates such that they match the actual lat / lon 
-            # (Not the bounds)
-            sfc_area = sfc_area.rename({'latb' : 'lat', 'lonb' : 'lon'})
-            sfc_area['lat'] = lat
-            sfc_area['lon'] = lon
-            return sfc_area
-        else:
-            pass
-        
     def _set_sfc_area(self):
         """Set the 2D array holding the surface area of gridboxes."""
         if getattr(self, 'sfc_area', None) is not None:
